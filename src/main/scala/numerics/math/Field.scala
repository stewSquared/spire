--- conflicted
+++ resolved
@@ -17,14 +17,10 @@
   implicit object DoubleIsField extends DoubleIsField
   implicit object BigDecimalIsField extends BigDecimalIsField
   implicit object RationalIsField extends RationalIsField
-<<<<<<< HEAD
-  implicit def complexIsField[A:Fractional:Exponential] = new ComplexIsField
   implicit object RealIsField extends RealIsField
-=======
-  implicit def complexIsField[A:Fractional] = new ComplexIsFieldCls
+  implicit def complexIsField[A:Fractional:Exponential] = new ComplexIsFieldCls
 
   def apply[A](implicit f:Field[A]):Field[A] = f
->>>>>>> 47e32468
 }
 
 trait FloatIsField extends Field[Float] with FloatIsEuclideanRing {
@@ -43,22 +39,16 @@
   def div(a:Rational, b:Rational) = a / b
 }
 
-<<<<<<< HEAD
-class ComplexIsField[A](implicit f:Fractional[A],e:Exponential[A])
-extends ComplexIsEuclideanRing[A]()(f,e) with Field[Complex[A]] {
-  def div(a:Complex[A], b:Complex[A]) = a / b
-}
-
 trait RealIsField extends Field[Real] with RealIsEuclideanRing {
   def div(a:Real, b:Real) = a / b
 }
-=======
+
 trait ComplexIsField[@spec(Float,Double) A]
 extends ComplexIsEuclideanRing[A] with Field[Complex[A]] {
   implicit val f:Fractional[A]
+  implicit val e:Exponential[A]
   def div(a:Complex[A], b:Complex[A]) = a / b
 }
 
 class ComplexIsFieldCls[@spec(Float,Double) A]
-(implicit val f:Fractional[A]) extends ComplexIsField[A]
->>>>>>> 47e32468
+(implicit val f:Fractional[A], val e:Exponential[A]) extends ComplexIsField[A]

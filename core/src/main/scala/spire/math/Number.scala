--- conflicted
+++ resolved
@@ -8,7 +8,6 @@
 import spire.syntax.isReal._
 import spire.syntax.nroot._
 
-// TODO: implement RationalNumber.
 // TODO: implement toNumber and fromNumber in ConvertableTo/From.
 // TODO: pow() is hairy; should support more cases and generate better errors
 // TODO: decide what should be public/private
@@ -93,6 +92,9 @@
   def pow(rhs: Number): Number
   final def **(rhs: Number): Number = pow(rhs)
 
+  def ===(rhs: Number): Boolean
+  def =!=(rhs: Number): Boolean = !(this === rhs)
+
   def compare(rhs: Number): Int
   def min(rhs: Number): Number = if (this < rhs) this else rhs
   def max(rhs: Number): Number = if (this > rhs) this else rhs
@@ -152,20 +154,19 @@
     case t => -t.compare(lhs)
   }
 
-  override def equals(that: Any): Boolean = that match {
-    case that: IntNumber => this === that
-    case that: Number => that == this
-    case that => n == that
-  }
-
-<<<<<<< HEAD
-  def ===(that: IntNumber): Boolean =
-    n == that.n
-
-  def unary_- = Number(-n)
-=======
+  override def equals(that: Any): Boolean =
+    that match {
+      case that: Number => this === that
+      case that => n == that
+    }
+
+  def ===(that: Number): Boolean =
+    that match {
+      case IntNumber(n2) => n == n2
+      case that => that === this
+    }
+
   def unary_- : Number = Number(-n)
->>>>>>> 6db759b7
 
   def +(rhs: Number): Number = rhs match {
     case IntNumber(m) => IntNumber(n + m)
@@ -305,21 +306,20 @@
     case t => -t.compare(lhs)
   }
 
-  override def equals(that: Any): Boolean = that match {
-    case that: FloatNumber => this === that
-    case IntNumber(m) => m == m.toDouble.toLong && m == n
-    case that: Number => that == this
-    case that => n == that
-  }
-
-<<<<<<< HEAD
-  def ===(that: FloatNumber): Boolean = 
-    n == that.n
-
-  def unary_- = Number(-n)
-=======
+  override def equals(that: Any): Boolean =
+    that match {
+      case that: Number => this === that
+      case that => n == that
+    }
+
+  def ===(that: Number): Boolean =
+    that match {
+      case FloatNumber(n2) => n == n2
+      case IntNumber(m) => m == m.toDouble.toLong && m == n
+      case _ => that == this
+    }
+
   def unary_- : Number = Number(-n)
->>>>>>> 6db759b7
 
   def +(rhs: Number): Number = rhs match {
     case IntNumber(m) => m match {
@@ -461,22 +461,21 @@
 
   def compare(rhs: Number): Int = n compare rhs.toBigDecimal
 
-  override def equals(that: Any): Boolean = that match {
-    case that: DecimalNumber => this === that
-    case IntNumber(m) => n == m.toBigDecimal
-    case FloatNumber(m) => n == m
-    case RationalNumber(m) => m == n
-    case that => that == n
-  }
-
-<<<<<<< HEAD
-  def ===(that: DecimalNumber): Boolean =
-    n == that.n
-
-  def unary_- = Number(-n)
-=======
+  override def equals(that: Any): Boolean =
+    that match {
+      case that: Number => this === that
+      case that => that == n
+    }
+
+  def ===(that: Number): Boolean =
+    that match {
+      case DecimalNumber(n2) => n == n2
+      case IntNumber(m) => n == m.toBigDecimal
+      case FloatNumber(m) => n == m
+      case RationalNumber(m) => m == n
+    }
+
   def unary_- : Number = Number(-n)
->>>>>>> 6db759b7
 
   def +(rhs: Number): Number = Number(n + rhs.toBigDecimal)
   def *(rhs: Number): Number = Number(n * rhs.toBigDecimal)
@@ -544,22 +543,21 @@
 
   def compare(rhs: Number): Int = n compare rhs.toRational
 
-  override def equals(that: Any): Boolean = that match {
-    case that: RationalNumber => this === that
-    case IntNumber(m) => n == m.toBigDecimal
-    case FloatNumber(m) => n == m
-    case DecimalNumber(m) => n == m    
-    case that => n == that
-  }
-
-<<<<<<< HEAD
-  def ===(that: RationalNumber): Boolean =
-    n == that.n
-
-  def unary_- = Number(-n)
-=======
+  override def equals(that: Any): Boolean =
+    that match {
+      case that: Number => this === that
+      case that => n == that
+    }
+
+  def ===(that: Number): Boolean =
+    that match {
+      case RationalNumber(n2) => n == n2
+      case IntNumber(m) => n == m.toBigDecimal
+      case FloatNumber(m) => n == m
+      case DecimalNumber(m) => n == m
+    }
+
   def unary_- : Number = Number(-n)
->>>>>>> 6db759b7
 
   def +(rhs: Number): Number = Number(n + rhs.toRational)
   def *(rhs: Number): Number = Number(n * rhs.toRational)

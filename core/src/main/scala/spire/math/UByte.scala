package spire.math

import spire.algebra.{IsIntegral, Order, Rig, Signed}

object UByte extends UByteInstances {
  @inline final def apply(n: Byte): UByte = new UByte(n)
  @inline final def apply(n: Int): UByte = new UByte(n.toByte)

  @inline final def MinValue: UByte = UByte(0)
  @inline final def MaxValue: UByte = UByte(-1)
}

class UByte(val signed: Byte) extends AnyVal with scala.math.ScalaNumericAnyConversions {
  override def toByte: Byte = signed
  override def toChar: Char = (signed & 0xff).toChar
  override def toShort: Short = (signed & 0xff).toShort
  override def toInt: Int = signed & 0xff
  override def toLong: Long = signed & 0xffL
  override def toFloat: Float = toInt.toFloat
  override def toDouble: Double = toInt.toDouble
  def toBigInt: BigInt = BigInt(toInt)

  def byteValue(): Byte = toByte
  def shortValue(): Short = toShort
  def intValue(): Int = toInt
  def longValue(): Long = toLong
  def floatValue(): Float = toFloat
  def doubleValue(): Double = toDouble

  def isWhole(): Boolean = true
  def underlying(): Any = signed

  override def isValidByte: Boolean = signed >= 0
  override def isValidShort: Boolean = true
  override def isValidChar: Boolean = true
  override def isValidInt: Boolean = true
  def isValidLong: Boolean = true

  override def toString: String = toInt.toString

  def == (that: UByte): Boolean = this.signed == that.signed
  def != (that: UByte): Boolean = this.signed != that.signed

<<<<<<< HEAD
  def <= (that: UByte) = this.toInt <= that.toInt
  def < (that: UByte) = this.toInt < that.toInt
  def >= (that: UByte) = this.toInt >= that.toInt
  def > (that: UByte) = this.toInt > that.toInt
  
  def ===(that: UByte) = 
    this.signed == that.signed

  def =!=(that: UByte) = 
    !(this === that)  

  def unary_- = UByte(-this.signed)

  def + (that: UByte) = UByte(this.signed + that.signed)
  def - (that: UByte) = UByte(this.signed - that.signed)
  def * (that: UByte) = UByte(this.signed * that.signed)
  def / (that: UByte) = UByte(this.toInt / that.toInt)
  def % (that: UByte) = UByte(this.toInt % that.toInt)

  def unary_~ = UByte(~this.signed)

  def << (shift: Int) = UByte((signed & 0xff) << (shift & 7))
  def >> (shift: Int) = UByte((signed & 0xff) >>> (shift & 7))
  def >>> (shift: Int) = UByte((signed & 0xff) >>> (shift & 7))
  def & (that: UByte) = UByte((this.signed & 0xff) & (that.signed & 0xff))
  def | (that: UByte) = UByte((this.signed & 0xff) | (that.signed & 0xff))
  def ^ (that: UByte) = UByte((this.signed & 0xff) ^ (that.signed & 0xff))

  def ** (that: UByte) = UByte(pow(this.toLong, that.toLong).toInt)
=======
  def <= (that: UByte): Boolean = this.toInt <= that.toInt
  def < (that: UByte): Boolean = this.toInt < that.toInt
  def >= (that: UByte): Boolean = this.toInt >= that.toInt
  def > (that: UByte): Boolean = this.toInt > that.toInt

  def unary_- : UByte = UByte(-this.signed)

  def + (that: UByte): UByte = UByte(this.signed + that.signed)
  def - (that: UByte): UByte = UByte(this.signed - that.signed)
  def * (that: UByte): UByte = UByte(this.signed * that.signed)
  def / (that: UByte): UByte = UByte(this.toInt / that.toInt)
  def % (that: UByte): UByte = UByte(this.toInt % that.toInt)

  def unary_~ : UByte = UByte(~this.signed)

  def << (shift: Int): UByte = UByte((signed & 0xff) << (shift & 7))
  def >> (shift: Int): UByte = UByte((signed & 0xff) >>> (shift & 7))
  def >>> (shift: Int): UByte = UByte((signed & 0xff) >>> (shift & 7))
  def & (that: UByte): UByte = UByte((this.signed & 0xff) & (that.signed & 0xff))
  def | (that: UByte): UByte = UByte((this.signed & 0xff) | (that.signed & 0xff))
  def ^ (that: UByte): UByte = UByte((this.signed & 0xff) ^ (that.signed & 0xff))

  def ** (that: UByte): UByte = UByte(pow(this.toLong, that.toLong).toInt)
>>>>>>> 6db759b7
}

trait UByteInstances {
  implicit final val UByteAlgebra = new UByteAlgebra
  implicit final val UByteBitString = new UByteBitString
  import spire.math.NumberTag._
  implicit final val UByteTag = new UnsignedIntTag[UByte](UByte.MinValue, UByte.MaxValue)
}

private[math] trait UByteIsRig extends Rig[UByte] {
  def one: UByte = UByte(1)
  def plus(a:UByte, b:UByte): UByte = a + b
  override def pow(a:UByte, b:Int): UByte = {
    if (b < 0)
      throw new IllegalArgumentException("negative exponent: %s" format b)
    a ** UByte(b)
  }
  override def times(a:UByte, b:UByte): UByte = a * b
  def zero: UByte = UByte(0)
}

private[math] trait UByteOrder extends Order[UByte] {
  override def eqv(x:UByte, y:UByte): Boolean = x == y
  override def neqv(x:UByte, y:UByte): Boolean = x != y
  override def gt(x: UByte, y: UByte): Boolean = x > y
  override def gteqv(x: UByte, y: UByte): Boolean = x >= y
  override def lt(x: UByte, y: UByte): Boolean = x < y
  override def lteqv(x: UByte, y: UByte): Boolean = x <= y
  def compare(x: UByte, y: UByte): Int = if (x < y) -1 else if (x > y) 1 else 0
}

private[math] trait UByteIsSigned extends Signed[UByte] {
  def signum(a: UByte): Int = java.lang.Integer.signum(a.signed) & 1
  def abs(a: UByte): UByte = a
}

private[math] trait UByteIsReal extends IsIntegral[UByte] with UByteOrder with UByteIsSigned {
  def toDouble(n: UByte): Double = n.toDouble
  def toBigInt(n: UByte): BigInt = n.toBigInt
}

@SerialVersionUID(0L)
private[math] class UByteBitString extends BitString[UByte] with Serializable {
  def one: UByte = UByte(-1: Byte)
  def zero: UByte = UByte(0: Byte)
  def and(a: UByte, b: UByte): UByte = a & b
  def or(a: UByte, b: UByte): UByte = a | b
  def complement(a: UByte): UByte = ~a
  override def xor(a: UByte, b: UByte): UByte = a ^ b

  def signed: Boolean = false
  def width: Int = 8
  def toHexString(n: UByte): String = Integer.toHexString(n.toInt)

  def bitCount(n: UByte): Int = Integer.bitCount(n.toInt)
  def highestOneBit(n: UByte): UByte = UByte(Integer.highestOneBit(n.toInt))
  def lowestOneBit(n: UByte): UByte = UByte(Integer.lowestOneBit(n.toInt))
  def numberOfLeadingZeros(n: UByte): Int = Integer.numberOfLeadingZeros(n.toInt)
  def numberOfTrailingZeros(n: UByte): Int = Integer.numberOfTrailingZeros(n.toInt)

  def leftShift(n: UByte, i: Int): UByte = n << i
  def rightShift(n: UByte, i: Int): UByte = n >> i
  def signedRightShift(n: UByte, i: Int): UByte = n >>> i
  def rotateLeft(n: UByte, i: Int): UByte = {
    val j = i & 7
    (n << j) | (n >>> (8 - j))
  }
  def rotateRight(n: UByte, i: Int): UByte = {
    val j = i & 7
    (n >>> j) | (n << (8 - j))
  }
}

@SerialVersionUID(0L)
private[math] class UByteAlgebra extends UByteIsRig with UByteIsReal with Serializable<|MERGE_RESOLUTION|>--- conflicted
+++ resolved
@@ -41,37 +41,9 @@
   def == (that: UByte): Boolean = this.signed == that.signed
   def != (that: UByte): Boolean = this.signed != that.signed
 
-<<<<<<< HEAD
-  def <= (that: UByte) = this.toInt <= that.toInt
-  def < (that: UByte) = this.toInt < that.toInt
-  def >= (that: UByte) = this.toInt >= that.toInt
-  def > (that: UByte) = this.toInt > that.toInt
-  
-  def ===(that: UByte) = 
-    this.signed == that.signed
+  def ===(that: UByte): Boolean = this.signed == that.signed
+  def =!=(that: UByte): Boolean = this.signed != that.signed
 
-  def =!=(that: UByte) = 
-    !(this === that)  
-
-  def unary_- = UByte(-this.signed)
-
-  def + (that: UByte) = UByte(this.signed + that.signed)
-  def - (that: UByte) = UByte(this.signed - that.signed)
-  def * (that: UByte) = UByte(this.signed * that.signed)
-  def / (that: UByte) = UByte(this.toInt / that.toInt)
-  def % (that: UByte) = UByte(this.toInt % that.toInt)
-
-  def unary_~ = UByte(~this.signed)
-
-  def << (shift: Int) = UByte((signed & 0xff) << (shift & 7))
-  def >> (shift: Int) = UByte((signed & 0xff) >>> (shift & 7))
-  def >>> (shift: Int) = UByte((signed & 0xff) >>> (shift & 7))
-  def & (that: UByte) = UByte((this.signed & 0xff) & (that.signed & 0xff))
-  def | (that: UByte) = UByte((this.signed & 0xff) | (that.signed & 0xff))
-  def ^ (that: UByte) = UByte((this.signed & 0xff) ^ (that.signed & 0xff))
-
-  def ** (that: UByte) = UByte(pow(this.toLong, that.toLong).toInt)
-=======
   def <= (that: UByte): Boolean = this.toInt <= that.toInt
   def < (that: UByte): Boolean = this.toInt < that.toInt
   def >= (that: UByte): Boolean = this.toInt >= that.toInt
@@ -95,7 +67,6 @@
   def ^ (that: UByte): UByte = UByte((this.signed & 0xff) ^ (that.signed & 0xff))
 
   def ** (that: UByte): UByte = UByte(pow(this.toLong, that.toLong).toInt)
->>>>>>> 6db759b7
 }
 
 trait UByteInstances {

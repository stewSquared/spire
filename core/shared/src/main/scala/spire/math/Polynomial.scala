--- conflicted
+++ resolved
@@ -490,10 +490,6 @@
   override def quotmod(x: Polynomial[C], y: Polynomial[C]): (Polynomial[C], Polynomial[C]) = x /% y
 
   final def gcd(x: Polynomial[C], y: Polynomial[C]): Polynomial[C] = {
-<<<<<<< HEAD
-    val k = spire.math.gcd(x.coeffsArray ++ y.coeffsArray)
-    k *: euclid(x :/ k, y :/ k)(Polynomial.eq, this).monic
-=======
     val result = euclid(x, y)(Polynomial.eq)
     if (result.degree > 0) {
       result
@@ -501,7 +497,6 @@
       // return the gcd of all coefficients when there is no higher degree divisor
       Polynomial.constant(spire.math.gcd(x.coeffsArray ++ y.coeffsArray))
     }
->>>>>>> f86dfda4
   }
 
   def lcm(x: Polynomial[C], y: Polynomial[C]): Polynomial[C] = (x /~ gcd(x, y)) * y //FIXME?

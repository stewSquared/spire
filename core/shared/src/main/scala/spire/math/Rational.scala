package spire.math

import scala.annotation.tailrec
import scala.math.{ScalaNumber, ScalaNumericConversions}

import java.math.{BigDecimal => JBigDecimal, BigInteger, MathContext, RoundingMode}

import spire.algebra.{Field, IsRational, NRoot, Sign}
import spire.algebra.Sign.{ Positive, Zero, Negative }
import spire.macros.Checked
import spire.std.long.LongAlgebra
import spire.std.double._
import spire.syntax.nroot._

//scalastyle:off equals.hash.code
sealed abstract class Rational extends ScalaNumber with ScalaNumericConversions with Ordered[Rational] { lhs =>

  def numerator: SafeLong
  def denominator: SafeLong

  def numeratorAsLong: Long
  def denominatorAsLong: Long

  def isValidLong: Boolean

  def isWhole: Boolean

  def longValue: Long = toBigInt.longValue

  def intValue: Int = longValue.intValue

  def floatValue: Float = doubleValue.toFloat

  // ugh, ScalaNumber and ScalaNumericConversions in 2.10 require this hack
  override def underlying: Object = this

  def abs: Rational = if (signum < 0) -this else this
  def inverse: Rational = reciprocal
  def reciprocal: Rational
  def signum: Int
  def isZero: Boolean
  def isOne: Boolean

  def unary_-(): Rational

  def +(rhs: Rational): Rational
  def -(rhs: Rational): Rational
  def *(rhs: Rational): Rational
  def /(rhs: Rational): Rational

  def /~(rhs: Rational): Rational = Rational(SafeLong((this / rhs).toBigInt), SafeLong.one)
  def %(rhs: Rational): Rational = this - (this /~ rhs) * rhs
  def /%(rhs: Rational): (Rational, Rational) = {
    val q = this /~ rhs
    (q, this - q * rhs)
  }

  def gcd(rhs: Rational): Rational

  def toBigDecimal(scale: Int, mode: RoundingMode): BigDecimal = {
    val n = new JBigDecimal(numerator.toBigInteger)
    val d = new JBigDecimal(denominator.toBigInteger)
    BigDecimal(n.divide(d, scale, mode))
  }

  def toBigDecimal(mc: MathContext): BigDecimal = {
    val n = new JBigDecimal(numerator.toBigInteger)
    val d = new JBigDecimal(denominator.toBigInteger)
    BigDecimal(n.divide(d, mc))
  }

  def toSafeLong: SafeLong
  final def toBigInt: BigInt = toSafeLong.toBigInt
  override def shortValue: Short = longValue.toShort
  override def byteValue: Byte = longValue.toByte

  def floor: Rational
  def ceil: Rational
  def round: Rational

  def roundTo(denom: SafeLong): Rational = (this * denom).round / denom

  def pow(exp: Int): Rational

  def sign: Sign = Sign(signum)

  def compareToOne: Int

  def min(rhs: Rational): Rational =
    if ((lhs compare rhs) < 0) lhs else rhs

  def max(rhs: Rational): Rational =
    if ((lhs compare rhs) > 0) lhs else rhs

  /**
   * Returns a `Rational` whose numerator and denominator both fit in an `Int`.
   */
  def limitToInt: Rational =
    if (signum < 0) -(-this).limitTo(Rational.Two31m0)
    else limitTo(Rational.Two31m1)

  /**
   * Returns a `Rational` whose numerator and denominator both fit in a `Long`.
   */
  def limitToLong: Rational =
    if (signum < 0) -(-this).limitTo(Rational.Two63m0)
    else limitTo(Rational.Two63m1)

  /**
   * Returns a `Rational` whose denominator and numerator are no larger than
   * `max` and whose value is close to the original. This applies, even if, for
   * example, this `Rational` is greater than `max`. In that case,
   * `Rational(max, 1)` is returned.
   *
   * @param max A positive integer.
   */
<<<<<<< HEAD
  def limitTo(max: BigInt): Rational = {
    require(max > 0, "Limit must be a positive integer.")
    if (this.signum < 0) {
      -((-this).limitTo(max))
    } else if (numerator < max && denominator < max) {
      this
=======
  def limitTo(max: SafeLong): Rational = if (this.signum < 0) {
    -((-this).limitTo(max))
  } else {
    require(max.signum > 0, "Limit must be a positive integer.")

    val half = max >> 1
    val floor = SafeLong(this.toBigInt)
    if (floor >= max) {
      Rational(max)
    } else if (floor >= (max >> 1)) {
      Rational(floor.toLong)
    } else if (this.compareToOne < 0) {
      limitDenominatorTo(max)
>>>>>>> 07acbffc
    } else {
      val half = max >> 1
      val floor = this.toBigInt
      if (floor >= max) {
        Rational(max)
      } else if (floor >= (max >> 1)) {
        Rational(floor.toLong)
      } else if (this.compareToOne < 0) {
        limitDenominatorTo(max)
      } else {
        limitDenominatorTo(max * denominator / numerator)
      }
    }
  }

  /**
   * Finds the closest `Rational` to this `Rational` whose denominator is no
   * larger than `limit`.
   *
   * See [[http://en.wikipedia.org/wiki/Stern%E2%80%93Brocot_tree#Mediants_and_binary_search]]
   */
  def limitDenominatorTo(limit: SafeLong): Rational = {
    require(limit.signum > 0, "Cannot limit denominator to non-positive number.")

    // TODO: We should always perform a binary search from the left or right to
    //       speed up computation. For example, if in a search, we have a lower
    //       bound of 1/2 for many steps, then each step will only add 1/2 to
    //       the upper-bound, and so we'd converge on the number quite slowly.
    //       However, we can speed this up by tentatively checking if we could
    //       skip some intermediate values, by performing an adaptive search.
    //       We'd simply keep doubling the number of steps we're skipping until
    //       the upper-bound (eg) is now the lower bound, then go back to find
    //       the greatest lower bound in the steps we missed by binary search.
    //       Instead of adding 1/2 n times, we would try to add 1/2, 2/4, 4/8,
    //       8/16, etc., until the upper-bound swiches to a lower bound. Say
    //       this happens a (1/2)*2^k, then we simply perform a binary search in
    //       between (1/2)*2^(k-1) and (1/2)*2^k to find the new lower bound.
    //       This would reduce the number of steps to O(log n).

    @tailrec
    def closest(l: Rational, u: Rational): Rational = {
      val mediant = Rational(l.numerator + u.numerator, l.denominator + u.denominator)

      if (mediant.denominator > limit) {
        if ((this - l).abs > (u - this).abs) u else l
      } else if (mediant == this) {
        mediant
      } else if (mediant < this) {
        closest(mediant, u)
      } else {
        closest(l, mediant)
      }
    }

    // note: a rational with a zero denominator is not allowed. But for this algorithm it is quite convenient. So we
    // bypass the factory method and call the constructor directly.
    import Rational.LongRational
    this.sign match {
      case Zero => this
      case Positive => closest(Rational(this.toBigInt), new LongRational(1, 0))
      case Negative => closest(new LongRational(-1, 0), Rational(this.toBigInt))
    }
  }

  override def equals(that: Any): Boolean = that match {
    case that: Real => this == that.toRational
    case that: Algebraic => that == this
    case that: BigInt => isWhole && toBigInt == that
    case that: BigDecimal => try { toBigDecimal(that.mc) == that } catch { case ae: ArithmeticException => false }
    case that: SafeLong => SafeLong(toBigInt) == that
    case that: Number => Number(this) == that
    case that: Natural => isWhole && this == Rational(that.toBigInt)
    case that: Complex[_] => that == this
    case that: Quaternion[_] => that == this
    case that: Long => isValidLong && toLong == that
    case that => unifiedPrimitiveEquals(that)
  }
}

object Rational extends RationalInstances {
  private val RationalString = """^(-?\d+)/(-?\d+)$""".r
  private val IntegerString = """^(-?\d+)$""".r

  val zero: Rational = longRational(0L, 1L)
  val one: Rational = longRational(1L, 1L)

  private[math] val Two31m1: BigInt = BigInt(Int.MaxValue)
  private[math] val Two31m0: BigInt = -BigInt(Int.MinValue)
  private[math] val Two63m1: BigInt = BigInt(Long.MaxValue)
  private[math] val Two63m0: BigInt = -BigInt(Long.MinValue)

  private[math] def toDouble(n: SafeLong, d: SafeLong): Double = n.signum match {
    case 0 => 0.0
    case -1 => -toDouble(-n, d)
    case 1 =>
      // We basically just shift n so that integer division gives us 54 bits of
      // accuracy. We use the last bit for rounding, so end w/ 53 bits total.
      val sharedLength = java.lang.Math.min(n.bitLength, d.bitLength)
      val dLowerLength = d.bitLength - sharedLength

      val nShared = n >> (n.bitLength - sharedLength)
      val dShared = d >> dLowerLength

      val addBit = if (nShared < dShared || (nShared == dShared && d.toBigInteger.getLowestSetBit < dLowerLength)) {
        1
      } else {
        0
      }

      val e = d.bitLength - n.bitLength + addBit
      val ln = n << (53 + e)    // We add 1 bit for rounding.
    val lm = (ln / d).toLong
      val m = ((lm >> 1) + (lm & 1)) & 0x000fffffffffffffL
      val bits = (m | ((1023L - e) << 52))
      java.lang.Double.longBitsToDouble(bits)
  }

  def apply(n: BigInt, d: BigInt): Rational =
    apply(SafeLong(n), SafeLong(d))

  def apply(n: Long, d: Long): Rational = {
    def build0(n: Long, d: Long) = if (n == 0L) zero else {
      val divisor = spire.math.gcd(n, d)
      if (divisor == 1L)
        longRational(n, d)
      else
        longRational(n / divisor, d / divisor)
    }
    if (d == 0) throw new IllegalArgumentException("0 denominator")
    else if (d > 0) build0(n, d)
    else if (n == Long.MinValue || d == Long.MinValue) Rational(-BigInt(n), -BigInt(d))
    else build0(-n, -d)
  }

  private[math] def buildWithDiv(num: Long, ngcd: Long, rd: Long, lden: Long): Rational = {
    val n = num / ngcd
    val d = rd / ngcd
    Checked.tryOrReturn {
      apply(n, lden * d)
    } {
      Rational(SafeLong(n), SafeLong(lden) * d)
    }
  }

  def apply(n: SafeLong, d: SafeLong): Rational = {
    if (d.isZero) throw new IllegalArgumentException("0 denominator")
    else if (n.isValidLong && d.isValidLong) apply(n.toLong, d.toLong)
    else if (d.signum < 0) return apply(-n, -d)
    else {
      val g = n gcd d
      n / g match {
        case SafeLongLong(x) => (d / g) match {
          case SafeLongLong(y) => longRational(x, y)
          case y: SafeLongBigInteger => bigRational(x, y)
        }
        case x: SafeLongBigInteger => bigRational(x, d / g)
      }
    }
  }

  implicit def apply(x: Int): Rational = if(x == 0) Rational.zero else longRational(x, 1L)
  implicit def apply(x: Long): Rational = if(x == 0L) Rational.zero else longRational(x, 1L)
  implicit def apply(x: BigInt): Rational = apply(x, SafeLong.one)

  implicit def apply(x: Float): Rational = apply(x.toDouble)

  implicit def apply(x: Double): Rational = if (x == 0D) {
    zero
  } else {
    val bits = java.lang.Double.doubleToLongBits(x)
    val value = if ((bits >> 63) < 0) -(bits & 0x000FFFFFFFFFFFFFL | 0x0010000000000000L)
                else (bits & 0x000FFFFFFFFFFFFFL | 0x0010000000000000L)
    val exp = ((bits >> 52) & 0x7FF).toInt - 1075 // 1023 + 52
    if (exp > 10) {
        apply(SafeLong(value) << exp, SafeLong.one)
    } else if (exp >= 0) {
      apply(value << exp, 1L)
    } else if (exp >= -52 && (~((-1L) << (-exp)) & value) == 0L) {
      apply(value >> (-exp), 1L)
    } else {
      apply(SafeLong(value), SafeLong.one << (-exp))
    }
  }

  implicit def apply(x:BigDecimal): Rational = {
    if (x.ulp >= 1) {
      apply(x.toBigInt, 1)
    } else {
      val n = (x / x.ulp).toBigInt
      val d = (BigDecimal(1.0) / x.ulp).toBigInt
      apply(n, d)
    }
  }

  def apply(r: String): Rational = r match {
    case RationalString(n, d) => Rational(SafeLong(n), SafeLong(d))
    case IntegerString(n) => Rational(SafeLong(n))
    case s => try {
      Rational(BigDecimal(s))
    } catch {
      case nfe: NumberFormatException => throw new NumberFormatException("For input string: " + s)
    }
  }

  implicit def apply(n: SafeLong): Rational =
    n match {
      case SafeLongLong(x) => if (x == 0) Rational.zero else longRational(x, 1L)
      case x:SafeLongBigInteger => bigRational(x, SafeLong.one)
    }

  implicit def apply(x: Number): Rational = x match {
    case RationalNumber(n) => n
    case IntNumber(n) => apply(n)
    case FloatNumber(n) => apply(n)
    case DecimalNumber(n) => apply(n)
  }

  // $COVERAGE-OFF$
  /**
   * Returns an interval that bounds the nth-root of the integer x.
   *
   * TODO: This is really out-of-place too.
   */
  def nroot(x: SafeLong, n: Int): (SafeLong, SafeLong) = {
    def findnroot(prev: SafeLong, add: Int): (SafeLong, SafeLong) = {
      val min = SafeLong(prev.toBigInteger.setBit(add))
      val max = min + 1

      val fl = min pow n
      val cl = max pow n

      if (fl > x) {
        findnroot(prev, add - 1)
      } else if (cl < x) {
        findnroot(min, add - 1)
      } else if (cl == x) {
        (max, max)
      } else if (fl == x) {
        (min, min)
      } else {
        (min, max)
      }
    }

    findnroot(SafeLong.zero, (x.bitLength + n - 1) / n) // ceil(x.bitLength / n)
  }


  /**
   * Returns an interval that bounds the nth-root of the integer x.
   */
  def nroot(x: Long, n: Int): (Long, Long) = {
    def findnroot(prev: Long, add: Long): (Long, Long) = {
      val min = prev | add
      val max = min + 1
      val fl = pow(min, n)
      val cl = pow(max, n)

      if (fl <= 0 || fl > x) {
        findnroot(prev, add >> 1)
      } else if (cl < x) {
        findnroot(min, add >> 1)
      } else if (cl == x) {
        (max, max)
      } else if (fl == x) {
        (min, min)
      } else {
        (min, max)
      }
    }

    // TODO: Could probably get a better initial add then this.
    findnroot(0, 1L << ((65 - n) / n))
  }
  // $COVERAGE-ON$

  @SerialVersionUID(0L)
  private final class LongRational(val n: Long, val d: Long) extends Rational with Serializable {
    def numerator: SafeLong = SafeLong(n)
    def denominator: SafeLong = SafeLong(d)

    def numeratorAsLong: Long = n
    def denominatorAsLong: Long = d

    def reciprocal: Rational =
      if (n == 0L) throw new ArithmeticException("reciprocal called on 0/1")
      else if (n > 0L) longRational(d, n)
      else if (n == Long.MinValue || d == Long.MinValue) bigRational(-SafeLong(d), -SafeLong(n))
      else longRational(-d, -n)

    override def signum: Int = java.lang.Long.signum(n)

    override def isWhole: Boolean = d == 1L

    override def isZero: Boolean = n == 0L

    override def isOne: Boolean = d == 1L && n == 1L

    override def isValidChar: Boolean = isWhole && new scala.runtime.RichLong(n).isValidChar

    override def isValidByte: Boolean = isWhole && new scala.runtime.RichLong(n).isValidByte

    override def isValidShort: Boolean = isWhole && new scala.runtime.RichLong(n).isValidShort

    override def isValidInt: Boolean = isWhole && new scala.runtime.RichLong(n).isValidInt

    override def isValidLong: Boolean = isWhole

    override def toSafeLong: SafeLong = SafeLong(n / d)

    override def doubleValue: Double = Rational.toDouble(n, d)

    override def unary_-(): Rational =
      if (n == Long.MinValue) bigRational(SafeLong.safe64, SafeLong(d))
      else longRational(-n, d)

    def +(r: Rational): Rational = r match {
      case r: LongRational =>
        val dgcd: Long = spire.math.gcd(d, r.d)
        if (dgcd == 1L) {
          Checked.tryOrReturn[Rational] {
            Rational(n * r.d + r.n * d, d * r.d)
          } {
            Rational(SafeLong(n) * r.d + SafeLong(r.n) * d, SafeLong(d) * r.d)
          }

        } else {

          val lden: Long = d / dgcd
          val rden: Long = r.d / dgcd
          Checked.tryOrReturn {
            val num: Long = n * rden + r.n * lden

            val ngcd: Long = spire.math.gcd(num, dgcd)

            if (ngcd == 1L)
              Rational(num, lden * r.d)
            else
              Rational.buildWithDiv(num, ngcd, r.d, lden)
          } {
            val num: SafeLong = SafeLong(n) * rden + SafeLong(r.n) * lden

            val ngcd: Long = spire.math.gcd(dgcd, (num % dgcd).toLong)

            if (ngcd == 1L)
              Rational(num, SafeLong(lden) * r.d)
            else
              Rational(num / ngcd, SafeLong(lden) * (r.d / ngcd))
          }
        }
      case r: BigRational =>
        val dgcd: Long = spire.math.gcd(d, (r.d % d).toLong)
        if (dgcd == 1L) {

          val num = r.d * n + r.n * d
          val den = r.d * d
          Rational(num, den)

        } else {

          val lden: Long = d / dgcd
          val rden: SafeLong = r.d / dgcd
          val num: SafeLong = rden * n + r.n * lden
          val ngcd: Long = num match {
            case SafeLongLong(x) => spire.math.gcd(x, dgcd)
            case SafeLongBigInteger(x) => spire.math.gcd(dgcd, (x mod BigInteger.valueOf(dgcd)).longValue)
          }

          if (ngcd == 1L)
            Rational(num, SafeLong(lden) * r.d)
          else
            Rational(num / ngcd, r.d / ngcd * lden)

        }
    }

    def -(r: Rational): Rational = r match {
      case r: LongRational =>
        val dgcd: Long = spire.math.gcd(d, r.d)
        if (dgcd == 1L) {
          Checked.tryOrReturn[Rational] {
            Rational(n * r.d - r.n * d, d * r.d)
          } {
            Rational(SafeLong(n) * r.d - SafeLong(r.n) * d, SafeLong(d) * r.d)
          }

        } else {

          val lden: Long = d / dgcd
          val rden: Long = r.d / dgcd
          Checked.tryOrReturn {
            val num: Long = n * rden - r.n * lden

            val ngcd: Long = spire.math.gcd(num, dgcd)

            if (ngcd == 1L)
              Rational(num, lden * r.d)
            else
              Rational.buildWithDiv(num, ngcd, r.d, lden)
          } {
            val num: SafeLong = SafeLong(n) * rden - SafeLong(r.n) * lden

            val ngcd: Long = spire.math.gcd(dgcd, (num % dgcd).toLong)

            if (ngcd == 1L)
              Rational(num, SafeLong(lden) * r.d)
            else
              Rational(num / ngcd, SafeLong(lden) * (r.d / ngcd))
          }
        }
      case r: BigRational =>
        val dgcd: Long = spire.math.gcd(d, (r.d % d).toLong)
        if (dgcd == 1L) {

          val num = r.d * n - r.n * d
          val den = r.d * d
          Rational(num, den)

        } else {

          val lden: Long = d / dgcd
          val rden: SafeLong = r.d / dgcd
          val num: SafeLong = rden * n - r.n * lden
          val ngcd: Long = num match {
            case SafeLongLong(x) => spire.math.gcd(x, dgcd)
            case SafeLongBigInteger(x) => spire.math.gcd(dgcd, (x mod BigInteger.valueOf(dgcd)).longValue)
          }

          if (ngcd == 1L)
            Rational(num, SafeLong(lden) * r.d)
          else
            Rational(num / ngcd, r.d / ngcd * lden)

        }
    }


    def *(r: Rational): Rational = if (n == 0L) Rational.zero else r match {
      case r: LongRational =>
        val a = spire.math.gcd(n, r.d)
        val b = spire.math.gcd(d, r.n)
        // this does not have to happen within the checked block, since the divisions are guaranteed to work
        val n1 = n / a
        val n2 = r.n / b
        val d1 = d / b
        val d2 = r.d / a
        Checked.tryOrReturn[Rational] {
          longRational(n1 * n2, d1 * d2)
        } {
          // we know that the result does not fit into a LongRational, and also that the denominators are positive.
          // so we can just call BigRational.apply directly
          bigRational(SafeLong(n1) * n2, SafeLong(d1) * d2)
        }
      case r: BigRational =>
        val a = spire.math.gcd(n, (r.d % n).toLong)
        val b = spire.math.gcd(d, (r.n % d).toLong)
        Rational(SafeLong(n / a) * (r.n / b), SafeLong(d / b) * (r.d / a))
    }


    def /(r: Rational): Rational = r match {
      case r: LongRational =>
        // we only have to do this check in the long branch, since 0 is always represented as LongRational(0,1)
        if (r.n == 0L) throw new ArithmeticException("divide (/) by 0")
        if (n == 0L) return this
        val a = spire.math.gcd(n, r.n)
        val b = spire.math.gcd(d, r.d)
        // this does not have to happen within the checked block, since the divisions are guaranteed to work
        val n1 = n / a
        val n2 = r.n / a
        var d1 = d / b
        var d2 = r.d / b
        // this is to make sure that the denominator of the result is positive
        if (n2 < 0) {
          // denominators are always positive, so negating them can not yield an overflow
          d1 = -d1
          d2 = -d2
        }
        Checked.tryOrReturn[Rational] {
          longRational(n1 * d2, d1 * n2)
        } {
          // we know that the result does not fit into a LongRational, and we have made sure that the product of d1
          // and n2 is positive. So we can just call BigRational.apply directly
          bigRational(SafeLong(n1) * d2, SafeLong(d1) * n2)
        }
      case r: BigRational =>
        if (n == 0L) return this
        val a = spire.math.gcd(n, (r.n % n).toLong)
        val b = spire.math.gcd(d, (r.d % d).toLong)
        val num = SafeLong(n / a) * (r.d / b)
        val den = SafeLong(d / b) * (r.n / a)
        if (den.signum < 0) Rational(-num, -den) else Rational(num, den)
    }

    def gcd(r: Rational): Rational = if(isZero) r.abs else if(isOne) this else r match {
      case r: LongRational =>
        val dgcd: Long = spire.math.gcd(d, r.d)
        val n0 = spire.math.abs(n)
        val n1 = spire.math.abs(r.n)
        if (dgcd == 1L) {
          Rational(spire.math.gcd(n0, n1), SafeLong(d) * r.d)
        } else {
          val lm = d / dgcd
          val rm = r.d / dgcd
          Rational((SafeLong(n0) * rm) gcd (SafeLong(n1) * lm), SafeLong(dgcd) * lm * rm)
        }

      case r: BigRational =>
        val dgcd: Long = spire.math.gcd(d, (r.d % d).toLong)
        if (dgcd == 1L) {
          Rational(spire.math.gcd(spire.math.abs(n), spire.math.abs((r.n % n).toLong)),
            SafeLong(d) * r.d)
        } else {
          val lm = d / dgcd
          val rm = r.d / dgcd
          Rational((SafeLong(spire.math.abs(n)) * rm) gcd (r.n.abs * lm),
            SafeLong(dgcd) * lm * rm)
        }
    }

    def floor: Rational =
      if (d == 1L) this
      else if (n >= 0) Rational(n / d, 1L)
      else Rational(n / d - 1L, 1L)

    def ceil: Rational =
      if (d == 1L) this
      else if (n >= 0) Rational(n / d + 1L, 1L)
      else Rational(n / d, 1L)

    def round: Rational =
      if (n >= 0) {
        val m = (n % d)
        if (m >= (d - m)) Rational(n / d + 1) else Rational(n / d)
      } else {
        val m = -(n % d)
        if (m >= (d - m)) Rational(n / d - 1) else Rational(n / d)
      }

    def pow(exp: Int): Rational = if (exp == 0)
      Rational.one
    else if (exp < 0)
      reciprocal.pow(-exp)
    else
      Rational(SafeLong(n).pow(exp), SafeLong(d).pow(exp))

    def compareToOne: Int = n compare d

    def compare(r: Rational): Int = r match {
      case r: LongRational =>
        Checked.tryOrElse {
          LongAlgebra.compare(n * r.d, r.n * d)
        } {
          val dgcd = spire.math.gcd(d, r.d)
          if (dgcd == 1L)
            (SafeLong(n) * r.d) compare (SafeLong(r.n) * d)
          else
            (SafeLong(n) * (r.d / dgcd)) compare (SafeLong(r.n) * (d / dgcd))
        }

      case r: BigRational =>
        val dgcd = spire.math.gcd(d, (r.d % d).toLong)
        if (dgcd == 1L)
          (SafeLong(n) * r.d) compare (r.n * d)
        else
          (SafeLong(n) * (r.d / dgcd)) compare (r.n * (d / dgcd))
    }

    override def longValue: Long =
      if(d == 1L) n
      else n / d

    override def equals(that: Any): Boolean = that match {
      case that: LongRational => this.n == that.n && this.d == that.d
      case _ => super.equals(that)
    }

    override def hashCode: Int =
      if (d == 1L) unifiedPrimitiveHashcode
      else 29 * (37 * n.## + d.##)

    override def toString: String = if(isWhole) n.toString else s"$n/$d"
  }
  private def longRational(n: Long, d: Long): LongRational = new LongRational(n, d)

  @SerialVersionUID(0L)
  private final class BigRational(val n: SafeLong, val d: SafeLong) extends Rational with Serializable {
    def numerator: SafeLong = n
    def denominator: SafeLong = d

    def numeratorAsLong: Long = n.toLong
    def denominatorAsLong: Long = d.toLong

    def reciprocal: Rational = if (signum < 0)
      Rational(-d, -n)
    else
      bigRational(d, n)

    override def signum: Int = n.signum

    override def isWhole: Boolean = d.isOne

    override def isZero: Boolean = false

    override def isOne: Boolean = false

    override def isValidChar: Boolean = false

    override def isValidByte: Boolean = false

    override def isValidShort: Boolean = false

    override def isValidInt: Boolean = false

    override def isValidLong: Boolean = false

    override def toSafeLong: SafeLong = n / d

    override def doubleValue: Double = Rational.toDouble(n, d)

    override def unary_-(): Rational = Rational(-n, d)

    def +(r: Rational): Rational = r match {
      case r: LongRational => r + this
      case r: BigRational =>
        val dgcd: SafeLong = d.gcd(r.d)
        if (dgcd.isOne) {
          Rational(r.d * n + r.n * d, r.d * d)
        } else {
          val lden: SafeLong = d / dgcd
          val rden: SafeLong = r.d / dgcd
          val num: SafeLong = rden * n + r.n * lden
          val ngcd: SafeLong = num.gcd(dgcd)
          if (ngcd.isOne)
            Rational(num, lden * r.d)
          else
            Rational(num / ngcd, (r.d / ngcd) * lden)
        }
    }

    def -(r: Rational): Rational = r match {
      case r: LongRational => (-r) + this
      case r: BigRational =>
        val dgcd: SafeLong = d.gcd(r.d)
        if (dgcd.isOne) {
          Rational(r.d * n - r.n * d, r.d * d)
        } else {
          val lden: SafeLong = d / dgcd
          val rden: SafeLong = r.d / dgcd
          val num: SafeLong = rden * n - r.n * lden
          val ngcd: SafeLong = num.gcd(dgcd)
          if (ngcd.isOne)
            Rational(num, lden * r.d)
          else
            Rational(num / ngcd, (r.d / ngcd) * lden)
        }
    }


    def *(r: Rational): Rational = r match {
      case r: LongRational => r * this
      case r: BigRational =>
        val a = n.gcd(r.d)
        val b = d.gcd(r.n)
        Rational((n / a) * (r.n / b), (d / b) * (r.d / a))
    }


    def /(r: Rational): Rational = r match {
      case r: LongRational => r.inverse * this
      case r: BigRational =>
        val a = n.gcd(r.n)
        val b = d.gcd(r.d)
        val num = (n / a) * (r.d / b)
        val den = (d / b) * (r.n / a)
        if (den.signum < 0) Rational(-num, -den) else Rational(num, den)
    }

    def gcd(r: Rational): Rational = r match {
      case r: LongRational => r gcd this
      case r: BigRational =>
        val dgcd: SafeLong = d.gcd(r.d)
        if (dgcd.isOne) {
          Rational(n.abs gcd r.n.abs, d * r.d)
        } else {
          val lm = d / dgcd
          val rm = r.d / dgcd
          Rational((n * rm).abs gcd (r.n * lm).abs, dgcd * lm * rm)
        }
    }

    def floor: Rational =
      if (isWhole) this
      else if (n.signum >= 0) Rational(n / d, SafeLong.one)
      else Rational(n / d - 1, SafeLong.one)

    def ceil: Rational =
      if (isWhole) this
      else if (n.signum >= 0) Rational(n / d + 1, SafeLong.one)
      else Rational(n / d, SafeLong.one)

    def round: Rational =
      if (n.signum >= 0) {
        val m = n % d
        if (m >= (d - m)) Rational(n / d + 1) else Rational(n / d)
      } else {
        val m = -(n % d)
        if (m >= (d - m)) Rational(n / d - 1) else Rational(n / d)
      }

    def pow(exp: Int): Rational = if (exp == 0)
      Rational.one
    else if (exp < 0)
      Rational(d pow -exp, n pow -exp)
    else
      Rational(n pow exp, d pow exp)

    def compareToOne: Int = n compare d

    def compare(r: Rational): Int = r match {
      case r: LongRational =>
        val dgcd = spire.math.gcd(r.d, (d % r.d).toLong)
        if (dgcd == 1L)
          (n * r.d) compare (SafeLong(r.n) * d)
        else
          (n * (r.d / dgcd)) compare (SafeLong(r.n) * (d / dgcd))
      case r: BigRational =>
        val dgcd = d.gcd(r.d)
        if (dgcd.isOne)
          (n * r.d) compare (r.n * d)
        else
          ((r.d / dgcd) * n) compare ((d / dgcd) * r.n)
    }

    override def equals(that: Any): Boolean = that match {
      case that: BigRational => this.n == that.n && this.d == that.d
      case _ => super.equals(that)
    }

    override def hashCode: Int =
      29 * (37 * n.## + d.##)

    override def toString: String = if(isWhole) n.toString else s"$n/$d"
  }
  private def bigRational(n: SafeLong, d: SafeLong): BigRational = new BigRational(n, if(d.isOne) SafeLong.one else d)
}

trait RationalInstances {
  implicit final val RationalAlgebra = new RationalAlgebra
  import NumberTag._
  implicit final val RationalTag = new LargeTag[Rational](Exact, Rational.zero)

}

/**
 * Used for Fractional[Rational] and Numeric[Rational] to provide
 * approximate sqrt and nroot implementations.
 *
 * These operations occur at Double precision.
 */
private[math] trait RationalApproximateNRoot extends NRoot[Rational] {
  def nroot(n: Rational, k: Int): Rational =
    Rational(n.toDouble nroot k)

  def fpow(n: Rational, k: Rational): Rational =
    Rational(n.toDouble ** k.toDouble)
}

private[math] trait RationalIsField extends Field[Rational] {
  override def minus(a:Rational, b:Rational): Rational = a - b
  def negate(a:Rational): Rational = -a
  def one: Rational = Rational.one
  def plus(a:Rational, b:Rational): Rational = a + b
  override def pow(a:Rational, b:Int): Rational = a.pow(b)
  override def times(a:Rational, b:Rational): Rational = a * b
  def zero: Rational = Rational.zero
  def quot(a:Rational, b:Rational): Rational = a /~ b
  def mod(a:Rational, b:Rational): Rational = a % b
  override def quotmod(a:Rational, b:Rational): (Rational, Rational) = a /% b
  def gcd(a:Rational, b:Rational): Rational = a gcd b
  override def fromInt(n: Int): Rational = Rational(n)
  override def fromDouble(n: Double): Rational = Rational(n)
  def div(a:Rational, b:Rational): Rational = a / b
}

private[math] trait RationalIsReal extends IsRational[Rational] {
  override def eqv(x:Rational, y:Rational): Boolean = x == y
  override def neqv(x:Rational, y:Rational): Boolean = x != y
  override def gt(x: Rational, y: Rational): Boolean = x > y
  override def gteqv(x: Rational, y: Rational): Boolean = x >= y
  override def lt(x: Rational, y: Rational): Boolean = x < y
  override def lteqv(x: Rational, y: Rational): Boolean = x <= y
  def compare(x: Rational, y: Rational): Int = x compare y

  override def sign(a: Rational): Sign = a.sign
  def signum(a: Rational): Int = a.signum
  def abs(a: Rational): Rational = a.abs

  def toDouble(r: Rational): Double = r.toDouble
  def ceil(a:Rational): Rational = a.ceil
  def floor(a:Rational): Rational = a.floor
  def round(a:Rational): Rational = a.round
  def toRational(a: Rational): Rational = a
  def isWhole(a:Rational): Boolean = a.isWhole
}

@SerialVersionUID(1L)
class RationalAlgebra extends RationalIsField with RationalIsReal with Serializable<|MERGE_RESOLUTION|>--- conflicted
+++ resolved
@@ -114,14 +114,6 @@
    *
    * @param max A positive integer.
    */
-<<<<<<< HEAD
-  def limitTo(max: BigInt): Rational = {
-    require(max > 0, "Limit must be a positive integer.")
-    if (this.signum < 0) {
-      -((-this).limitTo(max))
-    } else if (numerator < max && denominator < max) {
-      this
-=======
   def limitTo(max: SafeLong): Rational = if (this.signum < 0) {
     -((-this).limitTo(max))
   } else {
@@ -135,7 +127,6 @@
       Rational(floor.toLong)
     } else if (this.compareToOne < 0) {
       limitDenominatorTo(max)
->>>>>>> 07acbffc
     } else {
       val half = max >> 1
       val floor = this.toBigInt

--- conflicted
+++ resolved
@@ -258,15 +258,9 @@
     (n / g) match {
       case SafeLongLong(x) => (d / g) match {
         case SafeLongLong(y) => LongRational(x, y)
-<<<<<<< HEAD
         case y:SafeLongBigInteger => BigRational(x, y)
       }
       case x:SafeLongBigInteger => BigRational(x, (d / g).toBigInt)
-=======
-        case SafeLongBigInteger(y) => BigRational(x, y)
-      }
-      case SafeLongBigInteger(x) => BigRational(x, (d / g).toBigInt)
->>>>>>> 24d78f4c
     }
   }
 
@@ -317,11 +311,7 @@
   implicit def apply(n: SafeLong): Rational =
     n match {
       case SafeLongLong(x) => if (x == 0) Rational.zero else LongRational(x, 1L)
-<<<<<<< HEAD
       case x:SafeLongBigInteger => BigRational(x, SafeLong.one)
-=======
-      case SafeLongBigInteger(x) => BigRational(x, BigInt(1))
->>>>>>> 24d78f4c
     }
 
   implicit def apply(x: Number): Rational = x match {

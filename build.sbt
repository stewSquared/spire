import sbtbuildinfo.Plugin._
import sbtunidoc.{Plugin => UnidocPlugin}
import sbtunidoc.Plugin.UnidocKeys._
import pl.project13.scala.sbt.SbtJmh
import ReleaseTransformations._

// Projects

lazy val spire = project.in(file("."))
  .settings(moduleName := "spire-root")
  .settings(spireSettings)
  .settings(unidocSettings)
  .settings(noPublishSettings)
  .aggregate(spireJVM, spireJS)
  .dependsOn(spireJVM, spireJS)

lazy val spireJVM = project.in(file(".spireJVM"))
  .settings(moduleName := "spire-aggregate")
  .settings(spireSettings)
  .settings(unidocSettings)
  .settings(noPublishSettings)
  .aggregate(macrosJVM, coreJVM, extrasJVM, examples, lawsJVM, testsJVM, benchmark)
  .dependsOn(macrosJVM, coreJVM, extrasJVM, examples, lawsJVM, testsJVM, benchmark)

lazy val spireJS = project.in(file(".spireJS"))
  .settings(moduleName := "spire-aggregate")
  .settings(spireSettings)
  .settings(unidocSettings)
  .settings(noPublishSettings)
  .aggregate(macrosJS, coreJS, extrasJS, lawsJS, testsJS)
  .dependsOn(macrosJS, coreJS, extrasJS, lawsJS, testsJS)
  .enablePlugins(ScalaJSPlugin)

lazy val macros = crossProject.crossType(CrossType.Pure)
  .settings(moduleName := "spire-macros")
  .settings(spireSettings:_*)
  .settings(scalaCheckSettings:_*)
  .settings(scalaTestSettings:_*)
  .settings(crossVersionSharedSources:_*)
  .jvmSettings(commonJvmSettings:_*)
  .jsSettings(commonJsSettings:_*)

lazy val macrosJVM = macros.jvm
lazy val macrosJS = macros.js

lazy val core = crossProject
  .settings(moduleName := "spire")
  .settings(spireSettings:_*)
  .settings(coreSettings:_*)
  .settings(buildInfoSettings:_*)
  .settings(crossVersionSharedSources:_*)
  .jvmSettings(commonJvmSettings:_*)
  .jsSettings(commonJsSettings:_*)
  .dependsOn(macros)

lazy val coreJVM = core.jvm
lazy val coreJS = core.js

lazy val extras = crossProject.crossType(CrossType.Pure)
  .settings(moduleName := "spire-extras")
  .settings(spireSettings:_*)
  .settings(extrasSettings:_*)
  .settings(buildInfoSettings:_*)
  .settings(crossVersionSharedSources:_*)
  .jvmSettings(commonJvmSettings:_*)
  .jsSettings(commonJsSettings:_*)
  .dependsOn(core)

lazy val extrasJVM = extras.jvm
lazy val extrasJS = extras.js

lazy val examples = project
  .settings(moduleName := "spire-examples")
  .settings(spireSettings)
  .settings(libraryDependencies ++= Seq(
    "com.chuusai" %% "shapeless" % "2.3.2",
    "org.apfloat" % "apfloat" % "1.8.2",
    "org.jscience" % "jscience" % "4.3.1"
  ))
  .settings(noPublishSettings)
  .settings(commonJvmSettings)
  .dependsOn(coreJVM, extrasJVM)

lazy val laws = crossProject.crossType(CrossType.Pure)
  .settings(moduleName := "spire-laws")
  .settings(spireSettings:_*)
  .settings(libraryDependencies ++= Seq(
    "org.typelevel" %%% "discipline" % "0.7.2",
    "org.scalacheck" %%% "scalacheck" % "1.13.4"
  ))
  .jvmSettings(commonJvmSettings:_*)
  .jsSettings(commonJsSettings:_*)
  .dependsOn(core, extras)

lazy val lawsJVM = laws.jvm
lazy val lawsJS = laws.js

// Todo: As all tests in this list are commented out, no tests in testJS are run - but they are compiled.
//       This list is TEMPORARY as tests are migrated to scala-js
lazy val jsTests = List(
 /* "spire.PartialOrderSyntaxTest",
  "spire.PartialSyntaxTest",
  "spire.SyntaxTest",
  //"spire.algebra.GCDTest",
  "spire.algebra.NRootTest",
  "spire.algebra.PartialOrderTest",
  "spire.algebra.RingTest","*/
  "spire.algebra.SignedTest"/*,
  "spire.algebra.TrigTest",
  "spire.laws.LawTests",
  "spire.math.AlgebraicTest",
  "spire.math.BinaryMergeCheck",
  "spire.math.BitStringCheck",
  "spire.math.BitStringTest",
  "spire.math.ComplexCheck",
  "spire.math.ComplexCheck2",
  "spire.math.ComplexTest",
  "spire.math.ContinuousIntervalTest",
  "spire.math.CooperativeEqualityTest",
  "spire.math.FastComplexCheck",
  "spire.math.FixedPointCheck",
  "spire.math.FpFilterTest",
  "spire.math.IntervalCheck",
  "spire.math.IntervalGeometricPartialOrderTest",
  "spire.math.IntervalIteratorCheck",
  "spire.math.IntervalReciprocalTest",
  "spire.math.IntervalSubsetPartialOrderTest",
  "spire.math.IntervalTest",
  "spire.math.JetTest",
  "spire.math.LinearSelectTest",
  "spire.math.LiteralsTest",
  "spire.math.MergingTest",
  "spire.math.NaturalTest",
  "spire.math.NumberPropertiesTest",
  "spire.math.NumberTest",
  "spire.math.NumericTest",
  "spire.math.PackageCheck",
  "spire.math.PackageTest",
  "spire.math.PolynomialCheck",
  "spire.math.PolynomialSamplingCheck",
  "spire.math.PolynomialTest",
  "spire.math.QuaternionCheck",
  "spire.math.QuickSelectTest",
  "spire.math.RationalCheck",
  "spire.math.RationalTest",
  "spire.math.RealCheck",
  "spire.math.RingIntervalTest",
  "spire.math.SafeLongTest",
  "spire.math.SearchTest",
  "spire.math.SortingTest",
  "spire.math.TrileanCheck",
  "spire.math.UByteTest",
  "spire.math.UIntTest",
  "spire.math.ULongTest",
  "spire.math.UShortTest",
  "spire.math.prime.FactorHeapCheck",
  "spire.math.prime.FactorsCheck",
  "spire.random.GaussianTest",      
  "spire.random.GeneratorTest",
  "spire.random.SamplingTest",
  "spire.random.ShufflingTest",
  "spire.syntax.CforTest",
  "spire.util.OptCheck",
  "spire.util.PackCheck",
  "test.scala.spire.math.TypeclassExistenceTest"
*/
)

lazy val tests = crossProject.crossType(CrossType.Pure)
  .settings(moduleName := "spire-tests")
  .settings(spireSettings:_*)
  .settings(scalaTestSettings:_*)
  .settings(noPublishSettings:_*)
  .jvmSettings(commonJvmSettings:_*)
  .jsSettings(testOptions in Test := Seq(Tests.Filter(s => jsTests.contains(s))))
  .jsSettings(commonJsSettings:_*)
  .dependsOn(core, extras, laws)

lazy val testsJVM = tests.jvm
lazy val testsJS = tests.js

lazy val benchmark = project
  .settings(moduleName := "spire-benchmark")
  .settings(spireSettings)
  .settings(benchmarkSettings)
  .settings(noPublishSettings)
  .settings(commonJvmSettings)
  .dependsOn(coreJVM, extrasJVM)

lazy val benchmarkJmh: Project = project.in(file("benchmark-jmh"))
  .settings(moduleName := "spire-benchmark-jmh")
  .settings(spireSettings)
  .settings(SbtJmh.jmhSettings)
  .settings(noPublishSettings)
  .settings(commonJvmSettings)
  .dependsOn(coreJVM, extrasJVM, benchmark)

// General settings

addCommandAlias("validateJVM", ";coreJVM/scalastyle;macrosJVM/test;coreJVM/test;extrasJVM/test;lawsJVM/test;testsJVM/test;examples/test;benchmark/test")

addCommandAlias("validateJS", ";macrosJS/test;coreJS/test;extrasJS/test;lawsJS/test;testsJS/test")

addCommandAlias("validate", ";validateJVM;validateJS")

lazy val buildSettings = Seq(
  organization := "org.spire-math",
  scalaVersion := "2.12.0",
  crossScalaVersions := Seq("2.10.6", "2.11.8", "2.12.0")
)

lazy val commonSettings = Seq(
  scalacOptions ++= commonScalacOptions.diff(Seq(
    "-Xfatal-warnings",
    "-language:existentials",
    "-Ywarn-dead-code",
    "-Ywarn-numeric-widen",
    "-Ywarn-value-discard"
  )),
<<<<<<< HEAD
  libraryDependencies += "org.typelevel" %%% "machinist" % "0.5.0",
  libraryDependencies += "org.typelevel" %%% "algebra" % "0.5.2-SNAPSHOT"
=======
  resolvers ++= Seq(
    "bintray/non" at "http://dl.bintray.com/non/maven",
    Resolver.sonatypeRepo("snapshots")
  ),
  libraryDependencies += "org.typelevel" %%% "machinist" % "0.6.1"
>>>>>>> 44d47e1c
) ++ scalaMacroDependencies ++ warnUnusedImport

lazy val commonJsSettings = Seq(
  scalaJSStage in Global := FastOptStage,
  parallelExecution in Test := false
)

lazy val commonJvmSettings = Seq(
  // -optimize has no effect in scala-js other than slowing down the build
  scalacOptions += "-optimize",
  testOptions in Test += Tests.Argument(TestFrameworks.ScalaTest, "-oDF")
)

lazy val publishSettings = Seq(
  homepage := Some(url("http://spire-math.org")),
  licenses += ("MIT", url("http://opensource.org/licenses/MIT")),
  pomExtra := (
    <scm>
      <url>git@github.com:non/spire.git</url>
      <connection>scm:git:git@github.com:non/spire.git</connection>
    </scm>
    <developers>
      <developer>
        <id>d_m</id>
        <name>Erik Osheim</name>
        <url>http://github.com/non/</url>
      </developer>
      <developer>
        <id>tixxit</id>
        <name>Tom Switzer</name>
        <url>http://github.com/tixxit/</url>
      </developer>
    </developers>
  )
) ++ credentialSettings ++ sharedPublishSettings ++ sharedReleaseProcess

lazy val scoverageSettings = Seq(
  coverageMinimum := 40,
  coverageFailOnMinimum := false,
  coverageHighlighting := scalaBinaryVersion.value != "2.10",
  coverageExcludedPackages := "spire\\.benchmark\\..*;spire\\.macros\\..*"
)

// Project's settings

lazy val benchmarkSettings = Seq(
  // raise memory limits here if necessary
  // TODO: this doesn't seem to be working with caliper at the moment :(
  javaOptions in run += "-Xmx4G",

  libraryDependencies ++= Seq(
    // comparisons
    "org.apfloat" % "apfloat" % "1.8.2",
    "org.jscience" % "jscience" % "4.3.1",
    "org.apache.commons" % "commons-math3" % "3.4.1",

    // thyme
    "ichi.bench" % "thyme" %  "0.1.0" from "http://plastic-idolatry.com/jars/thyme-0.1.0.jar",

    // caliper stuff
    "com.google.guava" % "guava" %  "18.0",
    "com.google.code.java-allocation-instrumenter" % "java-allocation-instrumenter" %  "2.1",
    "com.google.code.caliper" % "caliper" % "1.0-SNAPSHOT" from "http://plastic-idolatry.com/jars/caliper-1.0-SNAPSHOT.jar",
    "com.google.code.gson" % "gson" % "1.7.2"
  ),

  // enable forking in run
  fork in run := true
)

lazy val coreSettings = Seq(
  sourceGenerators in Compile <+= buildInfo,
  buildInfoKeys := Seq[BuildInfoKey](version, scalaVersion),
  buildInfoPackage := "spire",
  sourceGenerators in Compile <+= (genProductTypes in Compile),
  genProductTypes <<= (sourceManaged in Compile, streams) map { (scalaSource, s) =>
    s.log.info("Generating spire/std/tuples.scala")
    val algebraSource = ProductTypes.algebraProductTypes
    val algebraFile = (scalaSource / "spire" / "std" / "tuples.scala").asFile
    IO.write(algebraFile, algebraSource)

    Seq[File](algebraFile)
  }
)

lazy val extrasSettings = Seq(
//  sourceGenerators in Compile <+= buildInfo,
//  buildInfoKeys := Seq[BuildInfoKey](version, scalaVersion),
//  buildInfoPackage := "spire.extras"
)

lazy val genProductTypes = TaskKey[Seq[File]]("gen-product-types", "Generates several type classes for Tuple2-22.")

lazy val scalaCheckSettings  = Seq(libraryDependencies += "org.scalacheck" %%% "scalacheck" % "1.13.4" % "test")

lazy val scalaTestSettings = Seq(
  libraryDependencies += "org.scalatest" %%% "scalatest" % "3.0.1" % "test",
  libraryDependencies += "com.chuusai" %% "shapeless" % "2.3.2" % "test"
)

lazy val spireSettings = buildSettings ++ commonSettings ++ publishSettings ++ scoverageSettings

lazy val unidocSettings = UnidocPlugin.unidocSettings ++ Seq(
  unidocProjectFilter in (ScalaUnidoc, unidoc) := inAnyProject -- inProjects(examples, benchmark, testsJVM)
)

////////////////////////////////////////////////////////////////////////////////////////////////////
// Base Build Settings - Should not need to edit below this line.
// These settings could also come from another file or a plugin.
// The only issue if coming from a plugin is that the Macro lib versions
// are hard coded, so an overided facility would be required.

addCommandAlias("gitSnapshots", ";set version in ThisBuild := git.gitDescribedVersion.value.get + \"-SNAPSHOT\"")

lazy val noPublishSettings = Seq(
  publish := (),
  publishLocal := (),
  publishArtifact := false
)

lazy val crossVersionSharedSources: Seq[Setting[_]] =
  Seq(Compile, Test).map { sc =>
    (unmanagedSourceDirectories in sc) ++= {
      (unmanagedSourceDirectories in sc ).value.map {
        dir:File =>
          CrossVersion.partialVersion(scalaBinaryVersion.value) match {
            case Some((major, minor)) =>
              new File(s"${dir.getPath}_$major.$minor")
            case None =>
              sys.error("couldn't parse scalaBinaryVersion ${scalaBinaryVersion.value}")
          }
      }
    }
  }

lazy val scalaMacroDependencies: Seq[Setting[_]] = Seq(
  libraryDependencies += "org.scala-lang" % "scala-reflect" % scalaVersion.value % "provided",
  libraryDependencies ++= {
    CrossVersion.partialVersion(scalaVersion.value) match {
      // if scala 2.11+ is used, quasiquotes are merged into scala-reflect
      case Some((2, scalaMajor)) if scalaMajor >= 11 => Seq()
      // in Scala 2.10, quasiquotes are provided by macro paradise
      case Some((2, 10)) =>
        Seq(
          compilerPlugin("org.scalamacros" % "paradise" % "2.0.1" cross CrossVersion.full),
              "org.scalamacros" %% "quasiquotes" % "2.0.1" cross CrossVersion.binary
        )
    }
  }
)

lazy val commonScalacOptions = Seq(
  "-deprecation",
  "-encoding", "UTF-8",
  "-feature",
  "-language:existentials",
  "-language:higherKinds",
  "-language:implicitConversions",
  "-language:experimental.macros",
  "-unchecked",
  "-Xfatal-warnings",
  "-Xlint",
  "-Yno-adapted-args",
  "-Ywarn-dead-code",
  "-Ywarn-numeric-widen",
  "-Ywarn-value-discard",
  "-Xfuture"
)

lazy val sharedPublishSettings = Seq(
  releaseCrossBuild := true,
  releasePublishArtifactsAction := PgpKeys.publishSigned.value,
  publishMavenStyle := true,
  publishArtifact in Test := false,
  pomIncludeRepository := Function.const(false),
  publishTo := {
    val nexus = "https://oss.sonatype.org/"
    if (isSnapshot.value)
      Some("Snapshots" at nexus + "content/repositories/snapshots")
    else
      Some("Releases" at nexus + "service/local/staging/deploy/maven2")
  }
)
 
lazy val sharedReleaseProcess = Seq(
  releaseProcess := Seq[ReleaseStep](
    checkSnapshotDependencies,
    inquireVersions,
    runClean,
    runTest,
    setReleaseVersion,
    commitReleaseVersion,
    tagRelease,
    publishArtifacts,
    setNextVersion,
    commitNextVersion,
    ReleaseStep(action = Command.process("sonatypeReleaseAll", _)),
    pushChanges)
)

lazy val warnUnusedImport = Seq(
  scalacOptions ++= {
    CrossVersion.partialVersion(scalaVersion.value) match {
      case Some((2, 10)) =>
        Seq()
      case Some((2, n)) if n >= 11 =>
        Seq("-Ywarn-unused-import")
    }
  },
  scalacOptions in (Compile, console) ~= {_.filterNot("-Ywarn-unused-import" == _)},
  scalacOptions in (Test, console) <<= (scalacOptions in (Compile, console))
)

// For Travis CI - see http://www.cakesolutions.net/teamblogs/publishing-artefacts-to-oss-sonatype-nexus-using-sbt-and-travis-ci
lazy val credentialSettings = Seq(
  credentials ++= (for {
    username <- Option(System.getenv().get("SONATYPE_USERNAME"))
    password <- Option(System.getenv().get("SONATYPE_PASSWORD"))
  } yield Credentials("Sonatype Nexus Repository Manager", "oss.sonatype.org", username, password)).toSeq
)<|MERGE_RESOLUTION|>--- conflicted
+++ resolved
@@ -3,6 +3,17 @@
 import sbtunidoc.Plugin.UnidocKeys._
 import pl.project13.scala.sbt.SbtJmh
 import ReleaseTransformations._
+
+lazy val scalaCheckVersion = "1.13.4"
+lazy val scalaTestVersion = "3.0.0"
+lazy val shapelessVersion = "2.3.2"
+lazy val disciplineVersion = "0.7.2"
+lazy val machinistVersion = "0.6.1"
+lazy val algebraVersion = "0.5.2-SNAPSHOT"
+// lazy val catsVersion = "0.8.1"
+
+lazy val apfloatVersion = "1.8.2"
+lazy val jscienceVersion = "4.3.1"
 
 // Projects
 
@@ -73,9 +84,9 @@
   .settings(moduleName := "spire-examples")
   .settings(spireSettings)
   .settings(libraryDependencies ++= Seq(
-    "com.chuusai" %% "shapeless" % "2.3.2",
-    "org.apfloat" % "apfloat" % "1.8.2",
-    "org.jscience" % "jscience" % "4.3.1"
+    "com.chuusai" %% "shapeless" % shapelessVersion,
+    "org.apfloat" % "apfloat" % apfloatVersion,
+    "org.jscience" % "jscience" % jscienceVersion
   ))
   .settings(noPublishSettings)
   .settings(commonJvmSettings)
@@ -85,8 +96,8 @@
   .settings(moduleName := "spire-laws")
   .settings(spireSettings:_*)
   .settings(libraryDependencies ++= Seq(
-    "org.typelevel" %%% "discipline" % "0.7.2",
-    "org.scalacheck" %%% "scalacheck" % "1.13.4"
+    "org.typelevel" %%% "discipline" % disciplineVersion,
+    "org.scalacheck" %%% "scalacheck" % scalaCheckVersion
   ))
   .jvmSettings(commonJvmSettings:_*)
   .jsSettings(commonJsSettings:_*)
@@ -217,16 +228,14 @@
     "-Ywarn-numeric-widen",
     "-Ywarn-value-discard"
   )),
-<<<<<<< HEAD
-  libraryDependencies += "org.typelevel" %%% "machinist" % "0.5.0",
-  libraryDependencies += "org.typelevel" %%% "algebra" % "0.5.2-SNAPSHOT"
-=======
+  libraryDependencies ++= Seq(
+    "org.typelevel" %%% "machinist" % machinistVersion,
+    "org.typelevel" %%% "algebra" % algebraVersion
+  ),
   resolvers ++= Seq(
     "bintray/non" at "http://dl.bintray.com/non/maven",
     Resolver.sonatypeRepo("snapshots")
-  ),
-  libraryDependencies += "org.typelevel" %%% "machinist" % "0.6.1"
->>>>>>> 44d47e1c
+  )
 ) ++ scalaMacroDependencies ++ warnUnusedImport
 
 lazy val commonJsSettings = Seq(
@@ -298,16 +307,18 @@
 )
 
 lazy val coreSettings = Seq(
-  sourceGenerators in Compile <+= buildInfo,
+  sourceGenerators in Compile += buildInfo.taskValue,
   buildInfoKeys := Seq[BuildInfoKey](version, scalaVersion),
   buildInfoPackage := "spire",
-  sourceGenerators in Compile <+= (genProductTypes in Compile),
-  genProductTypes <<= (sourceManaged in Compile, streams) map { (scalaSource, s) =>
+  sourceGenerators in Compile += (genProductTypes in Compile).taskValue,
+  genProductTypes := {
+    val scalaSource = (sourceManaged in Compile).value
+    val s = streams.value
     s.log.info("Generating spire/std/tuples.scala")
     val algebraSource = ProductTypes.algebraProductTypes
     val algebraFile = (scalaSource / "spire" / "std" / "tuples.scala").asFile
     IO.write(algebraFile, algebraSource)
-
+    
     Seq[File](algebraFile)
   }
 )
@@ -323,8 +334,8 @@
 lazy val scalaCheckSettings  = Seq(libraryDependencies += "org.scalacheck" %%% "scalacheck" % "1.13.4" % "test")
 
 lazy val scalaTestSettings = Seq(
-  libraryDependencies += "org.scalatest" %%% "scalatest" % "3.0.1" % "test",
-  libraryDependencies += "com.chuusai" %% "shapeless" % "2.3.2" % "test"
+  libraryDependencies += "org.scalatest" %%% "scalatest" % scalaTestVersion % "test",
+  libraryDependencies += "com.chuusai" %% "shapeless" % shapelessVersion % "test"
 )
 
 lazy val spireSettings = buildSettings ++ commonSettings ++ publishSettings ++ scoverageSettings
@@ -437,7 +448,7 @@
     }
   },
   scalacOptions in (Compile, console) ~= {_.filterNot("-Ywarn-unused-import" == _)},
-  scalacOptions in (Test, console) <<= (scalacOptions in (Compile, console))
+  scalacOptions in (Test, console) := (scalacOptions in (Compile, console)).value
 )
 
 // For Travis CI - see http://www.cakesolutions.net/teamblogs/publishing-artefacts-to-oss-sonatype-nexus-using-sbt-and-travis-ci
